from typing import Tuple, Callable, Union, List

import numpy as np
import torch
import torch.nn as nn

from neuralteleportation.changeofbasisutils import get_random_cob
from neuralteleportation.layers.neuron import NeuronLayerMixin
from neuralteleportation.network_graph import NetworkGrapher
from neuralteleportation.layers.merge import Add, Concat


class NeuralTeleportationModel(nn.Module):
    """
        NeuralTelportationModel allows the teleportation of a nn.Module.

    Args:
        network (nn.Module):  Network to be wrapped for teleportation.
        input_shape (tuple): input shape used to compute the network graph.
    """

    def __init__(self, network: nn.Module, input_shape: Tuple) -> None:
        super(NeuralTeleportationModel, self).__init__()
        self.network = network

        device = next(self.network.parameters()).device
        sample_input = torch.rand(input_shape).to(device)

        was_training = self.training
        self.eval()
        self.grapher = NetworkGrapher(network, sample_input)
        self.graph = self.grapher.get_graph()
        if was_training:
            self.train()

        self.initialize_cob()

    def forward(self, x):
        return self.network(x)

<<<<<<< HEAD
    def get_random_change_of_basis(self, basis_range=0.5, sampling_type='within_landscape', center=1):
=======
    def get_cob_size(self) -> int:
        """
            Get size of network's change of basis without input and output.

        Returns:
            (int) cob size
        """
        size = 0
        neuron_layers = self.get_neuron_layers()
        for i in range(len(neuron_layers) - 1):
            size += neuron_layers[i].out_features
        return size

    def initialize_cob(self) -> None:
        """ Set the cob to ones. """
        self.teleport_activations(torch.ones(self.get_cob_size()))

    def generate_random_cob(self, cob_range: float = 10, sampling_type: str = 'usual',
                            requires_grad: bool = False) -> torch.Tensor:
        """
            Generate random cob with the correct size for the network.
        Args:
            cob_range (float): range_cob for the change of basis. Recommended between 0 and 1, but can take any
                                positive range_cob.
            sampling_type (str): label for type of sampling for change of basis
            requires_grad (bool): whether the cob tensor should require gradients

        Returns:
            (Tensor) cob
        """
        return get_random_cob(range_cob=cob_range, size=self.get_cob_size(), requires_grad=requires_grad,
                              sampling_type=sampling_type)

    def undo_teleportation(self):
        """
            Undo the current teleportation.
        """
        # Undo teleportation for weights
        self.teleport_weights(1 / self.get_cob())
        # Set cob for activations to 1.
        self.initialize_cob()

    def random_teleport(self, cob_range: float = 0.5, sampling_type: str = 'usual', reset_teleportation: bool = True):
        """
          Applies random change of basis to each of the network layers.

        Returns:
            nn.Module of the network after teleportation
        """
        return self.teleport(self.generate_random_cob(cob_range, sampling_type),
                             reset_teleportation=reset_teleportation)

    def teleport(self, cob: torch.Tensor, reset_teleportation: bool = True):
        """
            Teleport the network.

        Args:
            cob (torch.Tensor): cob to teleport the network
            reset_teleportation (bool): if true, the previous teleportation is undone before teleporting with the cob

        Returns:
            neural teleportation model after teleportation
        """
        if reset_teleportation:
            self.undo_teleportation()
            self.teleport_weights(cob)
            self.teleport_activations(cob)
        else:
            previous_cob = self.get_cob()
            # Teleport weights
            self.teleport_weights(cob)
            # Set activation cob to product of previous cobs and new cob
            self.teleport_activations(previous_cob * cob)

        return self

    def teleport_weights(self, cob: torch.Tensor):
        """
            Teleport the network weights with the cob.
        """
        self.set_change_of_basis(cob)

        for k, layer in enumerate(self.graph):
            if isinstance(layer['module'], NeuronLayerMixin):
                layer['module'].apply_cob(prev_cob=layer['prev_cob'], next_cob=layer['cob'])

    def teleport_activations(self, cob: torch.Tensor):
        """
            Teleport the network activations and non-weight layers with the cob.
        """
        self.set_change_of_basis(cob)

        for k, layer in enumerate(self.graph):
            if not isinstance(layer['module'], NeuronLayerMixin):
                layer['module'].apply_cob(prev_cob=layer['prev_cob'], next_cob=layer['cob'])

    def set_change_of_basis(self, cob: torch.Tensor, contains_ones: bool = False):
>>>>>>> 18514607
        """
            Set the change of basis for the network.

        Args:
            cob (torch.Tensor): change of basis to be applied to the model.
            contains_ones (bool): whether the cob contains input and output ones.
        """

        counter = 0
        current_cob = None  # Cob for last neuron layer to be applied following to non-neuron layers ie. Activations

        for i, layer in enumerate(self.graph):
            if isinstance(layer['module'], NeuronLayerMixin):
                # Check if this is the last neuron layer
                if not np.array([isinstance(l['module'], NeuronLayerMixin) for l in self.graph[i + 1:]]).any():
                    if contains_ones:
                        current_cob = cob[counter: counter + layer['module'].out_features]
                        assert torch.all(current_cob == 1), "Output layer cob values must be all ones."
                        counter += layer['module'].out_features
                    else:
                        current_cob = layer['module'].get_output_cob()

                # Check if this is the first neuron layer
                elif not np.array([isinstance(l['module'], NeuronLayerMixin) for l in self.graph[:i]]).any():
                    if contains_ones:
                        initial_cob = cob[counter: counter + layer['module'].in_features]
                        assert torch.all(current_cob == 1), "Input layer cob values must be all ones."
                        counter += layer['module'].in_features
                    else:
                        initial_cob = layer['module'].get_input_cob()
                    layer['prev_cob'] = initial_cob

                    # Apply change of basis for all previous layers.
                    for l in self.graph[:i]:
                        l['prev_cob'] = initial_cob
                        l['cob'] = initial_cob
<<<<<<< HEAD
                    current_cob = layer['module'].get_cob(basis_range=basis_range, sampling_type=sampling_type, center=center)
                else:
                    current_cob = layer['module'].get_cob(basis_range=basis_range, sampling_type=sampling_type, center=center)
=======

                    current_cob = cob[counter: counter + layer['module'].out_features]
                    counter += layer['module'].out_features
                else:
                    current_cob = cob[counter: counter + layer['module'].out_features]
                    counter += layer['module'].out_features
>>>>>>> 18514607

            if isinstance(layer['module'], Add):
                connection_layer_index = min(layer['in'])  # Get the first layer

                if not np.array([isinstance(l['module'], NeuronLayerMixin) for l in self.graph[i + 1:]]).any():
                    '''If there is no layer after, previous layer must be ones. '''
                    raise ValueError("NOT SUPPORTED YET: Must have neuron layer after residual connection")

                current_cob = self.graph[connection_layer_index]['cob']

            if isinstance(layer['module'], Concat):
                '''If the layer is concatenation the change of basis for this layer is the concatenation of all change
                   of basis of previous connected layers.
                '''
                previous_layer_indexes = self.graph[i]['in']
                current_cob = torch.cat([self.graph[j]['cob'] for j in previous_layer_indexes])

            if i > 0:
                # if multiple inputs, get input that is i-1 else get the first input
                input_layer_index = max(layer['in'])
                layer['prev_cob'] = self.graph[input_layer_index]['cob']

            layer['cob'] = current_cob

<<<<<<< HEAD
    def random_teleport(self, cob_range=0.5, sampling_type='within_landscape', center=1):
        """
          Applies random change of basis to each of the network layers.

        Returns:
            neural teleportation model after teleportation
        """
        self.get_random_change_of_basis(cob_range, sampling_type, center=center)

        for k, layer in enumerate(self.graph):
            layer['module'].apply_cob(prev_cob=layer['prev_cob'], next_cob=layer['cob'])

        return self

=======
>>>>>>> 18514607
    def reset_weights(self):
        """Reset all layers."""

        def reset(m):
            for m in self.modules():
                getattr(m, 'reset_parameters', lambda: None)()

        self.apply(reset)

    def get_neuron_layers(self) -> List:
        """
            Get the layer in the network that contain weights (therefore change of basis)

        Returns:
            List of nn.Modules
        """
        return [l for l in self.grapher.ordered_layers if isinstance(l, NeuronLayerMixin)]

    def get_weights(self, concat: bool = True, flatten=True, bias=True) -> Union[torch.Tensor, List[torch.Tensor]]:
        """
            Return model weights

        Args:
            concat (bool): if true weights are returned as concatenated torch tensor,
                            else in the form of a list of Tensors
            flatten (bool): if true weights are flattened
            bias (bool): if true bias is included

        Returns:
            torch.Tensor or list containing model weights

        """
        w = []

        for k, layer in enumerate(self.get_neuron_layers()):
            w.extend(layer.get_weights(flatten=flatten, bias=bias))

        if concat:
            return torch.cat(w)
        else:
            return w

    def set_weights(self, weights: Union[torch.Tensor, np.ndarray]):
        """
            Set weights to the network.

        Args:
            weights (Union[torch.Tensor, np.ndarray]): weights to set.
        """
        counter = 0
        for k, layer in enumerate(self.get_neuron_layers()):
            nb_params = layer.get_nb_params()
            w = weights[counter:counter + nb_params]
            layer.set_weights(w)
            counter += nb_params

    def get_grad(self, data: torch.Tensor, target: torch.Tensor, loss_fn: Callable,
                 concat: bool = True, zero_grad: bool = True) -> Union[torch.Tensor, List[torch.Tensor]]:
        """
            Return model gradients for data, target and loss function.

        Args:
            data (torch.Tensor): input data for the network
            target (torch.Tensor): target ouput
            loss_fn (Callable):
            concat (bool): if true weights are returned as concatenated torch tensor,
                            else in the form of a list of Tensors
            zero_grad (bool): if true gradients are reset before computing them on new data.

        Returns:
            torch.Tensor or list containing model weights

        """
        if zero_grad:
            self.network.zero_grad()

        grad = []
        output = self.network(data)
        loss = loss_fn(output, target)
        loss.backward()
        for k, layer in enumerate(self.get_neuron_layers()):
            grad.append(layer.weight.grad.flatten())

            if layer.bias is not None:
                grad.append(layer.bias.grad.flatten())

        if concat:
            return torch.cat(grad)
        else:
            return grad

    def get_cob(self, concat=True, contain_ones=False):
        """
            Get change of basis for network.

        Args:
            concat (bool): if true, cobs are concatenated into one tensor
            contain_ones (bool): if true, cob contains input and ouput cob of ones.

        Returns:
            List of change of basis for each layer.
        """
        cob = []
        for i, layer in enumerate(self.graph):
            if isinstance(layer['module'], NeuronLayerMixin):
                # Last layer
                if not np.array([isinstance(l['module'], NeuronLayerMixin) for l in self.graph[i + 1:]]).any():
                    if contain_ones:
                        cob.append(layer['cob'])
                # First layer
                elif not np.array([isinstance(l['module'], NeuronLayerMixin) for l in self.graph[:i]]).any():
                    if contain_ones:
                        cob.append(layer['prev_cob'])
                    cob.append(layer['cob'])
                else:
                    cob.append(layer['cob'])

        if concat:
            return torch.cat(cob)
        else:
            return cob

    def calculate_cob(self, initial_weights: List[torch.Tensor], target_weights: List[torch.Tensor],
                      concat: bool = True, eta: float = 0.1, steps: int = 1000):
        """
            Calculate the change of basis to teleport the initial weights to the target weights.
            Each cob is calculated individually following a closed form solution to
                        min_T ||T(initial_weights) - target_weights||


        Args:
            initial_weights (List[torch.Tensor]): initial weights on which teleportation is applied
            target_weights (List[torch.Tensor]): target weigths to obtain with teleportation.
            concat (bool): whether to concat cob into one tensor
            eta (float): learning rate for the gradient descent for the last cob optimisation
            steps (int): number of gradient descent steps for the last cob optimisation

        Returns:
            (torch.Tensor) calculated change of basis
        """
        layers = self.get_neuron_layers()

        cob = [layers[0].get_input_cob()]
        for i in range(len(layers) - 2):
            t = layers[i].calculate_cob(initial_weights[i], target_weights[i], cob[-1])
            cob.append(t)

        last_cob = layers[-2].calculate_last_cob(initial_weights[-2], target_weights[-2],
                                                 initial_weights[-1], target_weights[-1],
                                                 cob[-1], eta, steps)

        if last_cob is None:
            last_cob = layers[-2].calculate_cob(initial_weights[-2], target_weights[-2], cob[-1])

        cob.append(last_cob)

        cob.pop(0)  # Remove input layer cob.

        if concat:
            return torch.cat(cob)
        else:
            return cob


if __name__ == '__main__':
    from tests.cobmodels_test import *
    from neuralteleportation.models.model_zoo.resnetcob import resnet18COB

    model = resnet18COB(pretrained=False, num_classes=10)
    sample_input_shape = (1, 3, 224, 224)

    model = NeuralTeleportationModel(network=model, input_shape=sample_input_shape)

    sample_input = torch.rand(sample_input_shape)

    pred1 = model(sample_input)
    w1 = model.get_weights()
    model.random_teleport(cob_range=1)
    pred2 = model(sample_input)
    w2 = model.get_weights()

    print("Predictions all close: ", np.allclose(pred1.detach().numpy(), pred2.detach().numpy()))
    print("Average difference between predictions: ", (pred1 - pred2).mean())
    print("Average difference between weights : ", (w1 - w2).abs().mean())
    print("Sample weights: ")
    print(w1[0:10])
    print(w2[0:10])

    print("Samples Predictions")
    print(pred1.flatten()[0:10])
    print(pred2.flatten()[0:10])

    model.grapher.plot()<|MERGE_RESOLUTION|>--- conflicted
+++ resolved
@@ -38,9 +38,6 @@
     def forward(self, x):
         return self.network(x)
 
-<<<<<<< HEAD
-    def get_random_change_of_basis(self, basis_range=0.5, sampling_type='within_landscape', center=1):
-=======
     def get_cob_size(self) -> int:
         """
             Get size of network's change of basis without input and output.
@@ -58,8 +55,8 @@
         """ Set the cob to ones. """
         self.teleport_activations(torch.ones(self.get_cob_size()))
 
-    def generate_random_cob(self, cob_range: float = 10, sampling_type: str = 'usual',
-                            requires_grad: bool = False) -> torch.Tensor:
+    def generate_random_cob(self, cob_range: float = 0.5, sampling_type: str = 'within_landscape',
+                            requires_grad: bool = False, center: float = 1) -> torch.Tensor:
         """
             Generate random cob with the correct size for the network.
         Args:
@@ -67,12 +64,12 @@
                                 positive range_cob.
             sampling_type (str): label for type of sampling for change of basis
             requires_grad (bool): whether the cob tensor should require gradients
-
+            center(float): the center for the change of basis sampling
         Returns:
             (Tensor) cob
         """
         return get_random_cob(range_cob=cob_range, size=self.get_cob_size(), requires_grad=requires_grad,
-                              sampling_type=sampling_type)
+                              sampling_type=sampling_type, center=center)
 
     def undo_teleportation(self):
         """
@@ -83,7 +80,8 @@
         # Set cob for activations to 1.
         self.initialize_cob()
 
-    def random_teleport(self, cob_range: float = 0.5, sampling_type: str = 'usual', reset_teleportation: bool = True):
+    def random_teleport(self, cob_range: float = 0.5, sampling_type: str = 'within_landscape',
+                        reset_teleportation: bool = True, center: float = 1):
         """
           Applies random change of basis to each of the network layers.
 
@@ -91,7 +89,7 @@
             nn.Module of the network after teleportation
         """
         return self.teleport(self.generate_random_cob(cob_range, sampling_type),
-                             reset_teleportation=reset_teleportation)
+                             reset_teleportation=reset_teleportation, center=center)
 
     def teleport(self, cob: torch.Tensor, reset_teleportation: bool = True):
         """
@@ -138,7 +136,6 @@
                 layer['module'].apply_cob(prev_cob=layer['prev_cob'], next_cob=layer['cob'])
 
     def set_change_of_basis(self, cob: torch.Tensor, contains_ones: bool = False):
->>>>>>> 18514607
         """
             Set the change of basis for the network.
 
@@ -175,18 +172,12 @@
                     for l in self.graph[:i]:
                         l['prev_cob'] = initial_cob
                         l['cob'] = initial_cob
-<<<<<<< HEAD
-                    current_cob = layer['module'].get_cob(basis_range=basis_range, sampling_type=sampling_type, center=center)
-                else:
-                    current_cob = layer['module'].get_cob(basis_range=basis_range, sampling_type=sampling_type, center=center)
-=======
 
                     current_cob = cob[counter: counter + layer['module'].out_features]
                     counter += layer['module'].out_features
                 else:
                     current_cob = cob[counter: counter + layer['module'].out_features]
                     counter += layer['module'].out_features
->>>>>>> 18514607
 
             if isinstance(layer['module'], Add):
                 connection_layer_index = min(layer['in'])  # Get the first layer
@@ -211,23 +202,6 @@
 
             layer['cob'] = current_cob
 
-<<<<<<< HEAD
-    def random_teleport(self, cob_range=0.5, sampling_type='within_landscape', center=1):
-        """
-          Applies random change of basis to each of the network layers.
-
-        Returns:
-            neural teleportation model after teleportation
-        """
-        self.get_random_change_of_basis(cob_range, sampling_type, center=center)
-
-        for k, layer in enumerate(self.graph):
-            layer['module'].apply_cob(prev_cob=layer['prev_cob'], next_cob=layer['cob'])
-
-        return self
-
-=======
->>>>>>> 18514607
     def reset_weights(self):
         """Reset all layers."""
 
