from typing import Tuple, Callable, Union, List

import numpy as np
import torch
import torch.nn as nn

<<<<<<< HEAD
from neuralteleportation.changeofbasisutils import get_random_cob
from neuralteleportation.layers.mergelayers import Concat, Add
from neuralteleportation.layers.neuralteleportationlayers import NeuronLayerMixin
=======
from neuralteleportation.layers.merge import Add, Concat
from neuralteleportation.layers.neuron import NeuronLayerMixin
>>>>>>> 83fe09b0
from neuralteleportation.network_graph import NetworkGrapher


class NeuralTeleportationModel(nn.Module):
    """
        NeuralTelportationModel allows the teleportation of a nn.Module.

    Args:
        network (nn.Module):  Network to be wrapped for teleportation.
        input_shape (tuple): input shape used to compute the network graph.
    """

    def __init__(self, network: nn.Module, input_shape: Tuple) -> None:
        super(NeuralTeleportationModel, self).__init__()
        self.network = network

        device = next(self.network.parameters()).device
        sample_input = torch.rand(input_shape).to(device)

        self.grapher = NetworkGrapher(network, sample_input)
        self.graph = self.grapher.get_graph()

    def forward(self, x):
        return self.network(x)

<<<<<<< HEAD
    def generate_random_cob(self, cob_range=10):
        size = 0
        neuron_layers = self.get_neuron_layers()
        for i in range(len(neuron_layers) - 1):
            size += neuron_layers[i].cob_size

        return get_random_cob(range=cob_range, size=size, requires_grad=True)

    def get_random_change_of_basis(self, basis_range=10):
=======
    def get_random_change_of_basis(self, basis_range=0.5):
>>>>>>> 83fe09b0
        """
          Compute random change of basis for every layer in the network.
        """

        current_cob = None  # Cob for last neuron layer to be applied following to non-neuron layers ie. Activations

        for i, layer in enumerate(self.graph):
            if isinstance(layer['module'], NeuronLayerMixin):
                # Check if this is the last neuron layer
                if not np.array([isinstance(l['module'], NeuronLayerMixin) for l in self.graph[i + 1:]]).any():
                    current_cob = layer['module'].get_output_cob()

                # Check if this is the first neuron layer
                elif not np.array([isinstance(l['module'], NeuronLayerMixin) for l in self.graph[:i]]).any():
                    initial_cob = layer['module'].get_input_cob()
                    layer['prev_cob'] = initial_cob

                    # Apply change of basis for all previous layers.
                    for l in self.graph[:i]:
                        l['prev_cob'] = initial_cob
                        l['cob'] = initial_cob
                    current_cob = layer['module'].get_cob(basis_range=basis_range)
                else:
                    current_cob = layer['module'].get_cob(basis_range=basis_range)

            if isinstance(layer['module'], Add):
                connection_layer_index = min(layer['in'])  # Get the first layer

                if not np.array([isinstance(l['module'], NeuronLayerMixin) for l in self.graph[i + 1:]]).any():
                    '''If there is no layer after, previous layer must be ones. '''
                    raise ValueError("NOT SUPPORTED YET: Must have neuron layer after residual connection")

                current_cob = self.graph[connection_layer_index]['cob']

            if isinstance(layer['module'], Concat):
                '''If the layer is concatenation the change of basis for this layer is the concatenation of all change
                   of basis of previous connected layers.
                '''
                previous_layer_indexes = self.graph[i]['in']
                current_cob = np.concatenate([self.graph[j]['cob'] for j in previous_layer_indexes])

            if i > 0:
                # if multiple inputs, get input that is i-1 else get the first input
                input_layer_index = max(layer['in'])
                layer['prev_cob'] = self.graph[input_layer_index]['cob']

            layer['cob'] = current_cob

    def random_teleport(self, cob_range=10):
        """
          Applies random change of basis to each of the network layers.
        """
        self.get_random_change_of_basis(cob_range)

        for k, layer in enumerate(self.graph):
            layer['module'].apply_cob(prev_cob=layer['prev_cob'], next_cob=layer['cob'])

    def teleport(self):
        for k, layer in enumerate(self.graph):
            layer['module'].apply_cob(prev_cob=layer['prev_cob'], next_cob=layer['cob'])

    def    set_change_of_basis(self, cob, contains_ones=False):
        """
        Args:
            cob: cob to set
            contains_ones: if true cob contains ones for input and output

        Returns:

        """
        counter = 0
        current_cob = None  # Cob for last neuron layer to be applied following to non-neuron layers ie. Activations

        for i, layer in enumerate(self.graph):
            if isinstance(layer['module'], NeuronLayerMixin):
                # Check if this is the last neuron layer
                if not np.array([isinstance(l['module'], NeuronLayerMixin) for l in self.graph[i + 1:]]).any():
                    if contains_ones:
                        # TODO check that these are ones.
                        current_cob = cob[counter: counter + layer['module'].cob_size]
                        counter += layer['module'].cob_size
                    else:
                        current_cob = layer['module'].get_output_cob()

                # Check if this is the first neuron layer
                elif not np.array([isinstance(l['module'], NeuronLayerMixin) for l in self.graph[:i]]).any():
                    if contains_ones:
                        # TODO check that these are ones.
                        initial_cob = cob[counter: counter + layer['module'].input_cob_size]
                        counter += layer['module'].input_cob_size
                    else:
                        initial_cob = layer['module'].get_input_cob()
                    layer['prev_cob'] = initial_cob

                    # set change of basis for previous layers
                    for l in self.graph[:i]:
                        l['prev_cob'] = initial_cob
                        l['cob'] = initial_cob

                    # Set cob for the ouput neurons of the layer
                    current_cob = cob[counter: counter + layer['module'].cob_size]
                    counter += layer['module'].cob_size

                else:
                    current_cob = cob[counter: counter + layer['module'].cob_size]
                    counter += layer['module'].cob_size

            if i > 0:
                # if multiple inputs, get input that is i-1 else get the first input
                input_layer_index = max(layer['in'])
                layer['prev_cob'] = self.graph[input_layer_index]['cob']

            layer['cob'] = current_cob

    def reset_weights(self):
        """Reset all layers."""

        def reset(m):
            for m in self.modules():
                getattr(m, 'reset_parameters', lambda: None)()

        self.apply(reset)

    def get_neuron_layers(self) -> List:
        """
            Get the layer in the network that contain weights (therefore change of basis)

        Returns:
            List of nn.Modules
        """
        return [l for l in self.grapher.ordered_layers if isinstance(l, NeuronLayerMixin)]

    def get_weights(self, concat: bool = True, flatten=True, bias=True) -> Union[torch.Tensor, List[torch.Tensor]]:
        """
            Return model weights

        Args:
            concat (bool): if true weights are returned as concatenated torch tensor,
                            else in the form of a list of Tensors

        Returns:
            torch.Tensor or list containing model weights

        """
        w = []

        for k, layer in enumerate(self.get_neuron_layers()):
            w.extend(layer.get_weights(flatten=flatten, bias=bias))

        if concat:
            return torch.cat(w)
        else:
            return w

    def set_weights(self, weights: Union[torch.Tensor, np.ndarray]):
        """
            Set weights to the network.

        Args:
            weights (Union[torch.Tensor, np.ndarray]): weights to set.
        """
        counter = 0
        for k, layer in enumerate(self.get_neuron_layers()):
            nb_params = layer.get_nb_params()
            w = weights[counter:counter + nb_params]
            layer.set_weights(w)
            counter += nb_params

    def get_grad(self, data: torch.Tensor, target: torch.Tensor, loss_fn: Callable,
                 concat: bool = True, zero_grad: bool = True) -> Union[torch.Tensor, List[torch.Tensor]]:
        """
            Return model gradients for data, target and loss function.
        Args:
            data (torch.Tensor): input data for the network
            target (torch.Tensor): target ouput
            loss_fn (Callable):
            concat (bool): if true weights are returned as concatenated torch tensor,
                            else in the form of a list of Tensors
            zero_grad (bool): if true gradients are reset before computing them on new data.

        Returns:
            torch.Tensor or list containing model weights

        """
        if zero_grad:
            self.network.zero_grad()

        grad = []
        output = self.network(data)
        loss = loss_fn(output, target)
        loss.backward()
        for k, layer in enumerate(self.get_neuron_layers()):
            grad.append(layer.weight.grad.flatten())

            if layer.bias is not None:
                grad.append(layer.bias.grad.flatten())

        if concat:
            return torch.cat(grad)
        else:
            return grad

    def get_cob(self, concat=True, contain_ones=False):
        """
            Get change of basis for network.

        Returns:
            List of change of basis for each layer.
        """
        cob = []
        for i, layer in enumerate(self.graph):
            if isinstance(layer['module'], NeuronLayerMixin):
                # Last layer
                if not np.array([isinstance(l['module'], NeuronLayerMixin) for l in self.graph[i + 1:]]).any():
                    if contain_ones:
                        cob.append(layer['cob'])
                # First layer
                elif not np.array([isinstance(l['module'], NeuronLayerMixin) for l in self.graph[:i]]).any():
                    if contain_ones:
                        cob.append(layer['prev_cob'])
                    cob.append(layer['cob'])
                else:
                    cob.append(layer['cob'])

        if concat:
            return torch.cat(cob)
        else:
            return cob

    def calculate_cob(self, initial_weights, target_weights, concat=True):
        layers = self.get_neuron_layers()

        cob = [layers[0].get_input_cob()]
        for i, layer in enumerate(layers):
            t = layer.calculate_cob(initial_weights[i], target_weights[i], cob[-1])
            cob.append(t)

        cob.pop(0)
        cob.pop(-1)

        if concat:
            return torch.cat(cob)
        else:
            return cob


if __name__ == '__main__':
    from neuralteleportation.models.generic_models.test_models import *
    from neuralteleportation.models.generic_models.residual_models import *
    from neuralteleportation.models.generic_models.dense_models import *
    from neuralteleportation.models.model_zoo.resnet import *

    model = resnet18(pretrained=False)
    sample_input_shape = (1, 3, 224, 224)

    model = NeuralTeleportationModel(network=model, input_shape=sample_input_shape)

    sample_input = torch.rand(sample_input_shape)

    pred1 = model(sample_input)
    w1 = model.get_weights()
    model.random_teleport(cob_range=1)
    pred2 = model(sample_input)
    w2 = model.get_weights()

    print("Predictions all close: ", np.allclose(pred1.detach().numpy(), pred2.detach().numpy()))
    print("Average difference between predictions: ", (pred1 - pred2).mean())
    print("Average difference between weights : ", (w1 - w2).abs().mean())
    print("Sample weights: ")
    print(w1[0:10])
    print(w2[0:10])

    print("Samples Predictions")
    print(pred1.flatten()[0:10])
    print(pred2.flatten()[0:10])

    model.grapher.plot()<|MERGE_RESOLUTION|>--- conflicted
+++ resolved
@@ -4,14 +4,9 @@
 import torch
 import torch.nn as nn
 
-<<<<<<< HEAD
-from neuralteleportation.changeofbasisutils import get_random_cob
-from neuralteleportation.layers.mergelayers import Concat, Add
-from neuralteleportation.layers.neuralteleportationlayers import NeuronLayerMixin
-=======
 from neuralteleportation.layers.merge import Add, Concat
 from neuralteleportation.layers.neuron import NeuronLayerMixin
->>>>>>> 83fe09b0
+from neuralteleportation.changeofbasisutils import get_torch_cob
 from neuralteleportation.network_graph import NetworkGrapher
 
 
@@ -37,19 +32,15 @@
     def forward(self, x):
         return self.network(x)
 
-<<<<<<< HEAD
     def generate_random_cob(self, cob_range=10):
         size = 0
         neuron_layers = self.get_neuron_layers()
         for i in range(len(neuron_layers) - 1):
             size += neuron_layers[i].cob_size
 
-        return get_random_cob(range=cob_range, size=size, requires_grad=True)
+        return get_torch_cob(range=cob_range, size=size, requires_grad=True)
 
     def get_random_change_of_basis(self, basis_range=10):
-=======
-    def get_random_change_of_basis(self, basis_range=0.5):
->>>>>>> 83fe09b0
         """
           Compute random change of basis for every layer in the network.
         """
@@ -103,23 +94,17 @@
           Applies random change of basis to each of the network layers.
         """
         self.get_random_change_of_basis(cob_range)
-
-        for k, layer in enumerate(self.graph):
-            layer['module'].apply_cob(prev_cob=layer['prev_cob'], next_cob=layer['cob'])
+        self.teleport()
 
     def teleport(self):
         for k, layer in enumerate(self.graph):
             layer['module'].apply_cob(prev_cob=layer['prev_cob'], next_cob=layer['cob'])
 
-    def    set_change_of_basis(self, cob, contains_ones=False):
-        """
-        Args:
-            cob: cob to set
-            contains_ones: if true cob contains ones for input and output
-
-        Returns:
-
-        """
+    def set_change_of_basis(self, cob, contains_ones=False):
+        """
+            Set the change of basis for the network.
+        """
+
         counter = 0
         current_cob = None  # Cob for last neuron layer to be applied following to non-neuron layers ie. Activations
 
@@ -129,8 +114,8 @@
                 if not np.array([isinstance(l['module'], NeuronLayerMixin) for l in self.graph[i + 1:]]).any():
                     if contains_ones:
                         # TODO check that these are ones.
-                        current_cob = cob[counter: counter + layer['module'].cob_size]
-                        counter += layer['module'].cob_size
+                        current_cob = cob[counter: counter + layer['module'].out_features]
+                        counter += layer['module'].out_features
                     else:
                         current_cob = layer['module'].get_output_cob()
 
@@ -138,24 +123,38 @@
                 elif not np.array([isinstance(l['module'], NeuronLayerMixin) for l in self.graph[:i]]).any():
                     if contains_ones:
                         # TODO check that these are ones.
-                        initial_cob = cob[counter: counter + layer['module'].input_cob_size]
-                        counter += layer['module'].input_cob_size
+                        initial_cob = cob[counter: counter + layer['module'].in_features]
+                        counter += layer['module'].in_features
                     else:
                         initial_cob = layer['module'].get_input_cob()
                     layer['prev_cob'] = initial_cob
 
-                    # set change of basis for previous layers
+                    # Apply change of basis for all previous layers.
                     for l in self.graph[:i]:
                         l['prev_cob'] = initial_cob
                         l['cob'] = initial_cob
 
-                    # Set cob for the ouput neurons of the layer
-                    current_cob = cob[counter: counter + layer['module'].cob_size]
-                    counter += layer['module'].cob_size
-
+                    current_cob = cob[counter: counter + layer['module'].out_features]
+                    counter += layer['module'].out_features
                 else:
-                    current_cob = cob[counter: counter + layer['module'].cob_size]
-                    counter += layer['module'].cob_size
+                    current_cob = cob[counter: counter + layer['module'].out_features]
+                    counter += layer['module'].out_features
+
+            if isinstance(layer['module'], Add):
+                connection_layer_index = min(layer['in'])  # Get the first layer
+
+                if not np.array([isinstance(l['module'], NeuronLayerMixin) for l in self.graph[i + 1:]]).any():
+                    '''If there is no layer after, previous layer must be ones. '''
+                    raise ValueError("NOT SUPPORTED YET: Must have neuron layer after residual connection")
+
+                current_cob = self.graph[connection_layer_index]['cob']
+
+            if isinstance(layer['module'], Concat):
+                '''If the layer is concatenation the change of basis for this layer is the concatenation of all change
+                   of basis of previous connected layers.
+                '''
+                previous_layer_indexes = self.graph[i]['in']
+                current_cob = np.concatenate([self.graph[j]['cob'] for j in previous_layer_indexes])
 
             if i > 0:
                 # if multiple inputs, get input that is i-1 else get the first input
@@ -263,9 +262,9 @@
         for i, layer in enumerate(self.graph):
             if isinstance(layer['module'], NeuronLayerMixin):
                 # Last layer
-                if not np.array([isinstance(l['module'], NeuronLayerMixin) for l in self.graph[i + 1:]]).any():
-                    if contain_ones:
-                        cob.append(layer['cob'])
+                if not np.array(
+                        [isinstance(l['module'], NeuronLayerMixin) for l in self.graph[i + 1:]]).any() and contain_ones:
+                    cob.append(layer['cob'])
                 # First layer
                 elif not np.array([isinstance(l['module'], NeuronLayerMixin) for l in self.graph[:i]]).any():
                     if contain_ones:
