import numpy as np
from torch import Tensor, tensor


available_sampling_types = ["within_landscape", "change_landscape", "positive", "negative", "centered"]


def get_available_cob_sampling_types():
    return available_sampling_types


<<<<<<< HEAD
def get_random_cob(range_cob: int, size: int, sampling_type='within_landscape', center=1) -> np.ndarray:
=======
def get_random_cob(range_cob: float, size: int, sampling_type: str = 'usual', requires_grad: bool=False) -> Tensor:
>>>>>>> 18514607
    """
        Return random change of basis:

        'within_landscape' - in interval [1 - range_cob, 1 + range_cob]
        'change_landscape' - equally in intervals [-1 - range_cob, -1 + range_cob] and [1 - range_cob, 1 + range_cob]
        'positive'         - in interval [0, range_cob]
        'negative'         - in interval [-range_cob, 0]
        'centered'         - in interval [center - range_cob, center + range_cob]

    Args:
<<<<<<< HEAD
        range_cob (int):    range_cob for the change of basis.
        size (int):         size of the returned array.
        sampling_type:      label for type of sampling for change of basis
        center:             The center of the uniform distribution with which to sample in case of
                            sampling_type=centered
=======
        range_cob (float): range_cob for the change of basis. Recommended between 0 and 1, but can take any
        positive range_cob.
        size (int): size of the returned array.
        sampling_type (str): label for type of sampling for change of basis
        requires_grad (bool): whether the cob tensor should require gradients

>>>>>>> 18514607
    Returns:
        torch.Tensor of size size.
    """
<<<<<<< HEAD
    # Change of basis in interval [1-range_cob, 1+range_cob]
    if sampling_type == 'within_landscape':
        assert not (range_cob > center or center <= 0), 'This range for change of basis sampling allows for negative ' \
                                                        'changes of basis.'
        if center != 1:
            print('Warning: The change of basis sampling is not centered at 1. But no negative change of basis'
                  ' will be produced.')
        return np.random.uniform(low=-range_cob, high=range_cob, size=size).astype(np.float) + 1
=======
    # Change of basis in interval [1-range_cob,1+range_cob]
    if sampling_type == 'usual':
        cob = np.random.uniform(low=-range_cob, high=range_cob, size=size).astype(np.float) + 1
>>>>>>> 18514607

    # Change of basis equally in intervals [-1-range_cob, -1+range_cob] and [1-range_cob, 1+range_cob]
    elif sampling_type == 'change_landscape':
        samples = np.random.randint(0, 2, size=size)
        cob = np.zeros_like(samples, dtype=np.float)
        cob[samples == 1] = np.random.uniform(
            low=-1-range_cob, high=-1+range_cob, size=samples.sum())
        cob[samples == 0] = np.random.uniform(
            low=1-range_cob, high=1+range_cob, size=(len(samples) - samples.sum()))

    # Change of basis in interval [center- range_cob, center + range_cob]
    elif sampling_type == 'centered':
        assert not (range_cob > center or center <= 0), 'This range for change of basis sampling allows for negative ' \
                                                        'changes of basis.'
        return np.random.uniform(low=center - range_cob, high=center + range_cob, size=size).astype(np.float)

    # Change of basis in interval [0, range_cob]
    elif sampling_type == 'positive':
        return np.random.uniform(low=0, high=range_cob, size=size).astype(np.float)

    # Change of basis in interval [-range_cob, 0]
    elif sampling_type == 'negative':
<<<<<<< HEAD
        return np.random.uniform(low=-range_cob, high=0, size=size).astype(np.float)

    else:
        raise Exception("Invalid sampling type. Sampling types allowed: "
                        "within_landscape, change_landscape, positive, negative, centered")
=======
        cob = np.random.uniform(low=-range_cob, high=range_cob, size=size).astype(np.float) - 1

    # Change of basis in interval [-range_cob,range_cob]
    # This will produce very big weights in the network. Use only if needed.
    elif sampling_type == 'zero':
        cob = np.random.uniform(low=-range_cob, high=range_cob, size=size).astype(np.float)

    else:
        raise ValueError("Sampling type is invalid")

    return tensor(cob, requires_grad=requires_grad)


if __name__ == '__main__':
    cob = get_random_cob(10, 10, requires_grad=True)
    print(cob)
>>>>>>> 18514607
<|MERGE_RESOLUTION|>--- conflicted
+++ resolved
@@ -9,11 +9,8 @@
     return available_sampling_types
 
 
-<<<<<<< HEAD
-def get_random_cob(range_cob: int, size: int, sampling_type='within_landscape', center=1) -> np.ndarray:
-=======
-def get_random_cob(range_cob: float, size: int, sampling_type: str = 'usual', requires_grad: bool=False) -> Tensor:
->>>>>>> 18514607
+def get_random_cob(range_cob: float, size: int, sampling_type: str = 'within_landscape', center=1,
+                   requires_grad: bool=False) -> Tensor:
     """
         Return random change of basis:
 
@@ -24,24 +21,15 @@
         'centered'         - in interval [center - range_cob, center + range_cob]
 
     Args:
-<<<<<<< HEAD
-        range_cob (int):    range_cob for the change of basis.
+        range_cob (float):    range_cob for the change of basis.
         size (int):         size of the returned array.
-        sampling_type:      label for type of sampling for change of basis
+        sampling_type (str):      label for type of sampling for change of basis
         center:             The center of the uniform distribution with which to sample in case of
                             sampling_type=centered
-=======
-        range_cob (float): range_cob for the change of basis. Recommended between 0 and 1, but can take any
-        positive range_cob.
-        size (int): size of the returned array.
-        sampling_type (str): label for type of sampling for change of basis
         requires_grad (bool): whether the cob tensor should require gradients
-
->>>>>>> 18514607
     Returns:
         torch.Tensor of size size.
     """
-<<<<<<< HEAD
     # Change of basis in interval [1-range_cob, 1+range_cob]
     if sampling_type == 'within_landscape':
         assert not (range_cob > center or center <= 0), 'This range for change of basis sampling allows for negative ' \
@@ -49,55 +37,36 @@
         if center != 1:
             print('Warning: The change of basis sampling is not centered at 1. But no negative change of basis'
                   ' will be produced.')
-        return np.random.uniform(low=-range_cob, high=range_cob, size=size).astype(np.float) + 1
-=======
-    # Change of basis in interval [1-range_cob,1+range_cob]
-    if sampling_type == 'usual':
         cob = np.random.uniform(low=-range_cob, high=range_cob, size=size).astype(np.float) + 1
->>>>>>> 18514607
 
     # Change of basis equally in intervals [-1-range_cob, -1+range_cob] and [1-range_cob, 1+range_cob]
     elif sampling_type == 'change_landscape':
         samples = np.random.randint(0, 2, size=size)
         cob = np.zeros_like(samples, dtype=np.float)
-        cob[samples == 1] = np.random.uniform(
-            low=-1-range_cob, high=-1+range_cob, size=samples.sum())
-        cob[samples == 0] = np.random.uniform(
-            low=1-range_cob, high=1+range_cob, size=(len(samples) - samples.sum()))
+        cob[samples == 1] = np.random.uniform(low=-1-range_cob, high=-1+range_cob, size=samples.sum())
+        cob[samples == 0] = np.random.uniform(low=1-range_cob, high=1+range_cob, size=(len(samples) - samples.sum()))
 
     # Change of basis in interval [center- range_cob, center + range_cob]
     elif sampling_type == 'centered':
         assert not (range_cob > center or center <= 0), 'This range for change of basis sampling allows for negative ' \
                                                         'changes of basis.'
-        return np.random.uniform(low=center - range_cob, high=center + range_cob, size=size).astype(np.float)
+        cob = np.random.uniform(low=center - range_cob, high=center + range_cob, size=size).astype(np.float)
 
     # Change of basis in interval [0, range_cob]
     elif sampling_type == 'positive':
-        return np.random.uniform(low=0, high=range_cob, size=size).astype(np.float)
+        cob = np.random.uniform(low=0, high=range_cob, size=size).astype(np.float)
 
     # Change of basis in interval [-range_cob, 0]
     elif sampling_type == 'negative':
-<<<<<<< HEAD
-        return np.random.uniform(low=-range_cob, high=0, size=size).astype(np.float)
+        cob = np.random.uniform(low=-range_cob, high=0, size=size).astype(np.float)
 
     else:
-        raise Exception("Invalid sampling type. Sampling types allowed: "
-                        "within_landscape, change_landscape, positive, negative, centered")
-=======
-        cob = np.random.uniform(low=-range_cob, high=range_cob, size=size).astype(np.float) - 1
-
-    # Change of basis in interval [-range_cob,range_cob]
-    # This will produce very big weights in the network. Use only if needed.
-    elif sampling_type == 'zero':
-        cob = np.random.uniform(low=-range_cob, high=range_cob, size=size).astype(np.float)
-
-    else:
-        raise ValueError("Sampling type is invalid")
+        raise ValueError("Invalid sampling type. Sampling types allowed: "
+                         "within_landscape, change_landscape, positive, negative, centered")
 
     return tensor(cob, requires_grad=requires_grad)
 
 
 if __name__ == '__main__':
     cob = get_random_cob(10, 10, requires_grad=True)
-    print(cob)
->>>>>>> 18514607
+    print(cob)