--- conflicted
+++ resolved
@@ -23,12 +23,8 @@
 from neuralteleportation.training.teleport.pseudo import PseudoTeleportationTrainingConfig
 from neuralteleportation.training.teleport.random import RandomTeleportationTrainingConfig
 from neuralteleportation.utils.itertools import dict_values_product
-<<<<<<< HEAD
-from neuralteleportation.utils.logger import init_comet_experiment
+from neuralteleportation.utils.logger import init_comet_experiment, CsvLogger
 from neuralteleportation.utils.pathutils import get_nonexistent_path
-=======
-from neuralteleportation.utils.logger import init_comet_experiment, CsvLogger
->>>>>>> 91686f59
 
 __training_configs__ = {"no_teleport": TrainingConfig,
                         "random": RandomTeleportationTrainingConfig,
@@ -36,14 +32,7 @@
                         "pseudo": PseudoTeleportationTrainingConfig}
 
 
-<<<<<<< HEAD
-def run_experiment(config_path: Path, comet_config: Path, data_root_dir: Path = None, save_path: Path = None) -> None:
-    if save_path:
-        save_path = get_nonexistent_path(save_path)
-
-=======
 def run_experiment(config_path: Path, comet_config: Path, out_root: Path, data_root_dir: Path = None) -> None:
->>>>>>> 91686f59
     with open(str(config_path), 'r') as stream:
         config = yaml.safe_load(stream)
 
@@ -95,7 +84,6 @@
                             training_config_cls = __training_configs__["no_teleport"]
                             # Ensure config collections are iterable, even if no config was defined
                             # This is done to simplify the generation of the configuration matrix
-<<<<<<< HEAD
                             teleport_config_kwargs, teleport_mode_configs = {}, [(training_config_cls, {})]
 
                         # w/ teleport configuration
@@ -130,14 +118,15 @@
 
                         # Iterate over different possible training configurations
                         for teleport_config_kwargs, (training_config_cls, teleport_mode_config_kwargs) in config_matrix:
+                            comet_experiment = init_comet_experiment(comet_config) if os.path.isfile(
+                                        comet_config) else None
+                            experiment_path = out_root / comet_experiment.get_key()  # FIXME don't rely on comet
                             training_config = training_config_cls(
                                 optimizer=(optimizer_name, optimizer_kwargs),
-                                lr_scheduler=(
-                                    lr_scheduler_name, lr_scheduler_interval,
-                                    lr_scheduler_kwargs) if has_scheduler else None,
+                                lr_scheduler=(lr_scheduler_name, lr_scheduler_interval, lr_scheduler_kwargs) if has_scheduler else None,
                                 device='cuda' if cuda_avail() else 'cpu',
-                                comet_logger=init_comet_experiment(comet_config) if os.path.isfile(
-                                    comet_config) else None,
+                                comet_logger=comet_experiment,
+                                exp_logger=CsvLogger(experiment_path),
                                 **training_params,
                                 **teleport_config_kwargs,
                                 **teleport_mode_config_kwargs,
@@ -154,12 +143,12 @@
                                       train_set, test_set, val_set=val_set,
                                       optimizer=optimizer, lr_scheduler=lr_scheduler)
 
-                            if save_path:
+                            if experiment_path:
 
                                 if teleport != 'no_teleport' and 'optim_metric' in teleport_mode_config_kwargs.keys():
                                     teleport_info = teleport_mode_config_kwargs['optim_metric'].__name__
                                 else:
-                                    teleport_info = '_' + teleport_mode if teleport != 'no_teleport' else ''
+                                    teleport_info = '_' + teleport_mode if teleport != 'no_teleport' else ''  # FIXME
 
                                 lr_scheduler_info = '_' + lr_scheduler_name if has_scheduler else ''
 
@@ -169,7 +158,7 @@
                                                                           lr_scheduler_info, teleport_info
                                                                           )
 
-                                filename = get_nonexistent_path(os.path.join(save_path, filename), mkdir=False)
+                                filename = get_nonexistent_path(os.path.join(experiment_path, filename), mkdir=False)
 
                                 torch.save(model.state_dict(), filename)
 
@@ -177,43 +166,6 @@
                                 training_config.comet_logger = None # set to None to avoid error when dumping.
                                 with open(os.path.splitext(filename)[0] + '.yml', 'w') as f:
                                     yaml.dump(training_config, f, indent=0)
-=======
-                            if teleport_mode_config_kwargs is None:
-                                teleport_mode_config_kwargs = {}
-
-                            for teleport_mode_single_config_kwargs in dict_values_product(teleport_mode_config_kwargs):
-                                teleport_mode_configs.append((training_config_cls, teleport_mode_single_config_kwargs))
-
-                    # generate matrix of training configuration
-                    # (cartesian product of values for each training config kwarg)
-                    teleport_configs = dict_values_product(teleport_config_kwargs)
-                    config_matrix = itertools.product(teleport_configs, teleport_mode_configs)
-
-                    # Iterate over different possible training configurations
-                    for teleport_config_kwargs, (training_config_cls, teleport_mode_config_kwargs) in config_matrix:
-                        comet_experiment = init_comet_experiment(comet_config)
-                        experiment_path = out_root / comet_experiment.get_key()
-                        training_config = training_config_cls(
-                            optimizer=(optimizer_name, optimizer_kwargs),
-                            lr_scheduler=(lr_scheduler_name, lr_scheduler_interval, lr_scheduler_kwargs) if has_scheduler else None,
-                            device='cuda',
-                            comet_logger=comet_experiment,
-                            exp_logger=CsvLogger(experiment_path),
-                            **training_params,
-                            **teleport_config_kwargs,
-                            **teleport_mode_config_kwargs,
-                        )
-
-                        # Run experiment (setting up a new model and optimizer for each experiment)
-                        model = get_model(dataset_name, model_name, device=training_config.device)
-                        optimizer = getattr(optim, optimizer_name)(model.parameters(), **optimizer_kwargs)
-                        lr_scheduler = None
-                        if has_scheduler:
-                            lr_scheduler = getattr(optim.lr_scheduler, lr_scheduler_name)(optimizer, **lr_scheduler_kwargs)
-                        run_model(model, training_config, metrics,
-                                  train_set, test_set, val_set=val_set,
-                                  optimizer=optimizer, lr_scheduler=lr_scheduler)
->>>>>>> 91686f59
 
 
 def main():
@@ -230,13 +182,6 @@
                         help="Root directory of data inside which each dataset creates its own directory. "
                              "This option is useful in case the datasets must be pre-downloaded to a known location "
                              "(e.g. when working on a cluster with no internet access).")
-<<<<<<< HEAD
-    parser.add_argument("--save_path", type=Path, default=None)
-
-    args = parser.parse_args()
-
-    run_experiment(args.config, args.comet_config, data_root_dir=args.data_root_dir, save_path=args.save_path)
-=======
     parser.add_argument("--out_root_dir", type=Path, default=default_out_root,
                         help="Root directory where the outputs of the training will be stored (e.g. metrics).")
     args = parser.parse_args()
@@ -248,7 +193,6 @@
     args.out_root_dir.mkdir(parents=True, exist_ok=True)
 
     run_experiment(args.config, args.comet_config, data_root_dir=args.data_root_dir, out_root=args.out_root_dir)
->>>>>>> 91686f59
 
 
 if __name__ == '__main__':
