--- conflicted
+++ resolved
@@ -31,9 +31,8 @@
         optimizer = optim.SGD(model.parameters(), lr=config.lr)
 
     train_loader = DataLoader(train_dataset, batch_size=config.batch_size)
-<<<<<<< HEAD
     model = NeuralTeleportationModel(
-        network=model, input_shape=(1,) + config.input_shape)
+        network=model, input_shape=(2,) + config.input_shape)
     if config.exp_logger is not None:
         config.exp_logger.add_text(
             "Config",
@@ -47,9 +46,6 @@
                 config.cob_sampling
             )
         )
-=======
-    model = NeuralTeleportationModel(network=model, input_shape=(2,) + config.input_shape)
->>>>>>> 410f501c
 
     for epoch in range(config.epochs):
         if (epoch % config.teleport_every_n_epochs) == 0 and epoch > 0:
