--- conflicted
+++ resolved
@@ -20,8 +20,6 @@
     input_shape: Tuple[int, int, int] = (1, 28, 28)
     teleport_every_n_epochs: int = 2
     teleport_prob: float = 1.  # Always teleport by default when reaching `teleport_every_n_epochs`
-    cob_range: float = 0.5
-    cob_sampling: str = "within_landscape"
 
 
 def train(model: nn.Module, train_dataset: Dataset, metrics: TrainingMetrics, config: TeleportationTrainingConfig,
@@ -53,12 +51,8 @@
         if (epoch % config.teleport_every_n_epochs) == 0 and epoch > 0:
             if random.random() < config.teleport_prob:
                 print("Applying random COB to model in training")
-<<<<<<< HEAD
-                model.random_teleport(cob_range=config.cob_range, sampling_type=config.cob_sampling)
-=======
                 model.random_teleport(
                     cob_range=config.cob_range, sampling_type=config.cob_sampling)
->>>>>>> 87d8c66d
 
                 # Initialze a new optimizer using the model's new parameters
                 optimizer = optim.SGD(model.parameters(), lr=config.lr)
