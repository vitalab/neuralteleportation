--- conflicted
+++ resolved
@@ -399,11 +399,7 @@
               f'reset weights: {reset_weights}')
 
     plt.ylabel('log10(|Scalar product|)')
-<<<<<<< HEAD
-    plt.xlabel('log10(COB)')
-=======
     plt.xlabel('change of basis')
->>>>>>> 2beaaf7f
 
     Path(series_dir).mkdir(parents=True, exist_ok=True)
     plt.savefig(f'{series_dir}/{network_descriptor}_Samp_type_within_landscape_'
