--- conflicted
+++ resolved
@@ -9,13 +9,8 @@
 
 To teleport, one has two options. 
 
-<<<<<<< HEAD
-1. If the model is a simple model (no residual connections or skip connections), one define a model with standard
-nn.Modules and use the  [```patch_module()```](layers/layer_utils.py). 
-=======
 1. If the model is a simple (no residual connections or skip connections), one define a model with standard 
 nn.Modules and use the  [```swap_model_modules_for_COB_modules()```](layers/layer_utils.py). 
->>>>>>> d4963bef
 ```python
 model = torch.nn.Sequential(
     nn.Conv2d(1, 32, 3, 1),
