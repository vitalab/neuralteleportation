--- conflicted
+++ resolved
@@ -12,7 +12,6 @@
     in_features: int
     out_features: int
 
-<<<<<<< HEAD
     def __init__(self, *args, **kwargs):
         super().__init__(*args, **kwargs)
 
@@ -21,10 +20,8 @@
         if self.bias is not None:
             self.b = self.bias.clone().detach().requires_grad_(True)
 
-    def get_cob(self, basis_range: int = 0.5) -> torch.Tensor:
-=======
-    def get_cob(self, basis_range: int = 0.5, sampling_type='usual') -> np.ndarray:
->>>>>>> 96a95446
+
+    def get_cob(self, basis_range: int = 0.5, sampling_type='usual') -> torch.Tensor:
         """Returns a random change of basis for the output features of the layer.
 
         Args:
@@ -33,11 +30,7 @@
         Returns:
             change of basis.
         """
-<<<<<<< HEAD
-        return get_random_cob(range=basis_range, size=self.out_features)
-=======
         return get_random_cob(range_cob=basis_range, size=self.out_features, sampling_type=sampling_type)
->>>>>>> 96a95446
 
     def get_output_cob(self) -> torch.Tensor:
         """Get change of basis for the layer if it is an output layer.
