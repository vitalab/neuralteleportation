--- conflicted
+++ resolved
@@ -16,9 +16,6 @@
     in_features: int
     out_features: int
 
-<<<<<<< HEAD
-    def get_cob(self, basis_range: int = 0.5, sampling_type='within_landscape', center=1) -> np.ndarray:
-=======
     def __init__(self, *args, **kwargs):
         super().__init__(*args, **kwargs)
 
@@ -32,18 +29,20 @@
         if self.bias is not None:
             self.b = self.bias.clone().detach().requires_grad_(True).type_as(self.bias)
 
-    def get_cob(self, basis_range: float = 0.5, sampling_type: str = 'usual') -> torch.Tensor:
->>>>>>> 18514607
+    def get_cob(self, basis_range: float = 0.5, sampling_type: str = 'within_landscape',
+                center: float = 1) -> torch.Tensor:
         """Returns a random change of basis for the output features of the layer.
 
         Args:
             basis_range (float): range for the change of basis.
             sampling_type(str): label for type of sampling for change of basis
+            center(float): center for the sampling of the change of basis
 
         Returns:
             change of basis.
         """
-        return get_random_cob(range_cob=basis_range, size=self.out_features, sampling_type=sampling_type, center=center)
+        return get_random_cob(range_cob=basis_range, size=self.out_features, sampling_type=sampling_type,
+                              center=center)
 
     def get_output_cob(self) -> torch.Tensor:
         """Get change of basis for the layer if it is an output layer.
