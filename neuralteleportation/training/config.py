from dataclasses import dataclass
from typing import Sequence, Callable

from torch import Tensor
from torch.nn.modules.loss import _Loss
from neuralteleportation.utils.logger import BaseLogger

@dataclass
class TrainingConfig:
    lr: float = 1e-3
    epochs: int = 10
    batch_size: int = 32
    device: str = 'cpu'
<<<<<<< HEAD
    shuffle_batches: bool = False
    weight_decay: float = 0
=======
    exp_logger: BaseLogger = None
>>>>>>> ac59b75f


@dataclass
class TrainingMetrics:
    criterion: _Loss
    metrics: Sequence[Callable[[Tensor, Tensor], Tensor]]<|MERGE_RESOLUTION|>--- conflicted
+++ resolved
@@ -11,12 +11,9 @@
     epochs: int = 10
     batch_size: int = 32
     device: str = 'cpu'
-<<<<<<< HEAD
+    exp_logger: BaseLogger = None
     shuffle_batches: bool = False
     weight_decay: float = 0
-=======
-    exp_logger: BaseLogger = None
->>>>>>> ac59b75f
 
 
 @dataclass
