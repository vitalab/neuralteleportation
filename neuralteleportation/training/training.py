from collections import defaultdict
from statistics import mean
from typing import Sequence, Callable, Any, Dict

import numpy as np
import pandas as pd
import torch
from torch import Tensor
from torch import nn
from torch.optim.optimizer import Optimizer
from torch.utils.data import DataLoader, Dataset
from tqdm import tqdm

from neuralteleportation.training.config import TrainingConfig, TrainingMetrics, TeleportationTrainingConfig
from neuralteleportation.training.experiment_setup import (
    get_optimizer_from_model_and_config,
    get_lr_scheduler_from_optimizer_and_config,
)
from neuralteleportation.utils.optimtools import get_optimizer_lr, update_optimizer_params


def train(model: nn.Module, train_dataset: Dataset, metrics: TrainingMetrics, config: TrainingConfig,
          val_dataset: Dataset = None, optimizer: Optimizer = None, lr_scheduler=None) -> nn.Module:
    if optimizer is None:
        optimizer = get_optimizer_from_model_and_config(model, config)

    lr_scheduler_interval = None
    if config.lr_scheduler is not None:
        lr_scheduler_interval = config.lr_scheduler[1]

    train_loader = DataLoader(
        train_dataset, batch_size=config.batch_size, shuffle=config.shuffle_batches, drop_last=config.drop_last_batch)

    for epoch in range(config.epochs):
        if (isinstance(config, TeleportationTrainingConfig)
                and (epoch % config.every_n_epochs) == 0
                and epoch > 0):
            model = config.teleport_fn(model=model, train_dataset=train_dataset, metrics=metrics, config=config)
            # Force a new optimizer in case the model was swapped as a result of the teleportations
            # We need to recreate the optimizer with the new model's parameters and update it
            # with the previous optimizer's parameters otherwise any changes to the old optimizer will be lost
            old_optimizer_state = optimizer.state_dict()
            optimizer = get_optimizer_from_model_and_config(model, config)
            if lr_scheduler:
                # Similar to the optimizer, the lr scheduler needs to be updated after its recreation.
                old_scheduler_state = lr_scheduler.state_dict()
                lr_scheduler = get_lr_scheduler_from_optimizer_and_config(optimizer, config)
                lr_scheduler.load_state_dict(old_scheduler_state)
            # update the optimizer, because for certain LrSchedulers, when they are recreated,
            # they overwrite the previous parameters set in the optimizer (c.f OneCycleLR)
            optimizer = update_optimizer_params(optimizer, old_optimizer_state)
        if lr_scheduler:
            print("Current LR: ", get_optimizer_lr(optimizer))
        train_epoch(model, metrics, optimizer, train_loader, epoch,
                    device=config.device, config=config, lr_scheduler=lr_scheduler)

        if val_dataset:
            if config.comet_logger:
                with config.comet_logger.validate():
                    val_res = test(model, val_dataset, metrics, config)
            else:
                val_res = test(model, val_dataset, metrics, config)

            print("Validation: {}".format(val_res))
            if np.isnan(val_res["loss"]) or np.isnan(val_res["accuracy"]):
                print("Stopping: Loss NaN!")
                if config.exp_logger:
                    config.exp_logger.add_text(
                        "Info", "Stopped due to Loss NaN.")
                break
            if config.exp_logger is not None:
                config.exp_logger.add_scalar(
                    "val_loss", val_res["loss"], epoch)
                config.exp_logger.add_scalar(
                    "val_accuracy", val_res["accuracy"], epoch)
        if lr_scheduler and lr_scheduler_interval == "epoch":
            lr_scheduler.step()

    return model


def train_epoch(model: nn.Module, metrics: TrainingMetrics, optimizer: Optimizer, train_loader: DataLoader, epoch: int,
<<<<<<< HEAD
                device: str = 'cpu', progress_bar: bool = True, config: TrainingConfig = None, lr_scheduler=None) -> None:
    lr_scheduler_interval = None
    if config.lr_scheduler is not None:
        lr_scheduler_interval = config.lr_scheduler[1]
=======
                device: str = 'cpu', progress_bar: bool = True, config: TrainingConfig = None) -> None:
    # Init data structures to keep track of the metrics at each batch
    metrics_by_batch = {metric.__name__: [] for metric in metrics.metrics}
    metrics_by_batch.update(loss=[])

>>>>>>> 4779b33d
    model.train()
    pbar = tqdm(enumerate(train_loader))
    for batch_idx, (data, target) in pbar:
        data, target = data.to(device), target.to(device)
        optimizer.zero_grad()
        output = model(data)
        loss = metrics.criterion(output, target)
        metrics_by_batch["loss"].append(loss.item())
        for metric in metrics.metrics:
            metrics_by_batch[metric.__name__].append(metric(output, target))
        loss.backward()
        optimizer.step()
        if progress_bar:
            output = 'Train Epoch: {} [{}/{} ({:.0f}%)]\tLoss: {:.6f}'.format(epoch,
                                                                              (batch_idx + 1) *
                                                                              train_loader.batch_size,
                                                                              len(train_loader.dataset),
                                                                              100. * batch_idx /
                                                                              len(train_loader),
                                                                              loss.item())
            pbar.set_postfix_str(output)
<<<<<<< HEAD
        step = (len(train_loader.dataset) * epoch) + batch_idx * len(data)
        if config is not None:
            if (not config.log_every_n_batch) or batch_idx % config.log_every_n_batch == 0:
                if config.comet_logger:
                    config.comet_logger.log_metrics(evaluated_metrics)
                if config.exp_logger:
                    if config.exp_logger:
                        for metric_name, value in evaluated_metrics.items():
                            config.exp_logger.add_scalar(f"train_{metric_name}", value, step)
        if lr_scheduler and lr_scheduler_interval == "step":
            lr_scheduler.step()
=======

>>>>>>> 4779b33d
    pbar.update()
    pbar.close()

    # Log the mean of each metric at the end of the epoch
    if config is not None:
        reduced_metrics = {metric: mean(values_by_batch) for metric, values_by_batch in metrics_by_batch.items()}
        if config.comet_logger:
            config.comet_logger.log_metrics(reduced_metrics, epoch=epoch)
        if config.exp_logger:
            if config.exp_logger:
                for metric_name, value in reduced_metrics.items():
                    config.exp_logger.add_scalar(f"train_{metric_name}", value, epoch)


def test(model: nn.Module, dataset: Dataset, metrics: TrainingMetrics, config: TrainingConfig) -> Dict[str, Any]:
    test_loader = DataLoader(dataset, batch_size=config.batch_size)
    model.eval()
    results = defaultdict(list)
    pbar = tqdm(enumerate(test_loader))
    with torch.no_grad():
        for i, (data, target) in pbar:
            data, target = data.to(config.device), target.to(config.device)
            output = model(data)
            results['loss'].append(metrics.criterion(output, target).item())

            if metrics is not None:
                batch_results = compute_metrics(
                    metrics.metrics, y=target, y_hat=output, to_tensor=False)
                for k in batch_results.keys():
                    results[k].append(batch_results[k])

            pbar.update()
            pbar.set_postfix(loss=pd.DataFrame(results['loss']).mean().values,
                             accuracy=pd.DataFrame(results['accuracy']).mean().values)

    pbar.close()
    reduced_results = dict(pd.DataFrame(results).mean())
    if config.comet_logger:
        config.comet_logger.log_metrics(reduced_results)
    return reduced_results


def compute_metrics(metrics: Sequence[Callable[[Tensor, Tensor], Tensor]], y_hat: Tensor, y: Tensor,
                    prefix: str = '', to_tensor: bool = True) -> Dict[str, Any]:
    results = {}
    for metric in metrics:
        m = metric(y_hat, y)
        if to_tensor:
            m = torch.tensor(m)
        results[prefix + metric.__name__] = m
    return results


if __name__ == '__main__':
    from torchvision.datasets import MNIST
    import torchvision.transforms as transforms
    from neuralteleportation.metrics import accuracy
    from torch.nn.modules import Flatten
    import torch.nn as nn

    mnist_train = MNIST('/tmp', train=True, download=True,
                        transform=transforms.ToTensor())
    mnist_val = MNIST('/tmp', train=False, download=True,
                      transform=transforms.ToTensor())
    mnist_test = MNIST('/tmp', train=False, download=True,
                       transform=transforms.ToTensor())

    model = torch.nn.Sequential(
        Flatten(),
        nn.Linear(784, 128),
        nn.ReLU(),
        nn.Linear(128, 10)
    )

    config = TrainingConfig()
    metrics = TrainingMetrics(nn.CrossEntropyLoss(), [accuracy])

    train(model, train_dataset=mnist_train, metrics=metrics,
          config=config, val_dataset=mnist_val)
    print(test(model, mnist_test, metrics, config))<|MERGE_RESOLUTION|>--- conflicted
+++ resolved
@@ -80,18 +80,15 @@
 
 
 def train_epoch(model: nn.Module, metrics: TrainingMetrics, optimizer: Optimizer, train_loader: DataLoader, epoch: int,
-<<<<<<< HEAD
                 device: str = 'cpu', progress_bar: bool = True, config: TrainingConfig = None, lr_scheduler=None) -> None:
     lr_scheduler_interval = None
     if config.lr_scheduler is not None:
         lr_scheduler_interval = config.lr_scheduler[1]
-=======
-                device: str = 'cpu', progress_bar: bool = True, config: TrainingConfig = None) -> None:
+    
     # Init data structures to keep track of the metrics at each batch
     metrics_by_batch = {metric.__name__: [] for metric in metrics.metrics}
     metrics_by_batch.update(loss=[])
-
->>>>>>> 4779b33d
+    
     model.train()
     pbar = tqdm(enumerate(train_loader))
     for batch_idx, (data, target) in pbar:
@@ -113,21 +110,8 @@
                                                                               len(train_loader),
                                                                               loss.item())
             pbar.set_postfix_str(output)
-<<<<<<< HEAD
-        step = (len(train_loader.dataset) * epoch) + batch_idx * len(data)
-        if config is not None:
-            if (not config.log_every_n_batch) or batch_idx % config.log_every_n_batch == 0:
-                if config.comet_logger:
-                    config.comet_logger.log_metrics(evaluated_metrics)
-                if config.exp_logger:
-                    if config.exp_logger:
-                        for metric_name, value in evaluated_metrics.items():
-                            config.exp_logger.add_scalar(f"train_{metric_name}", value, step)
         if lr_scheduler and lr_scheduler_interval == "step":
             lr_scheduler.step()
-=======
-
->>>>>>> 4779b33d
     pbar.update()
     pbar.close()
 
